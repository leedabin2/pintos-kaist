--- conflicted
+++ resolved
@@ -99,25 +99,11 @@
 
 /* 지정된 타이머 틱 수만큼 실행을 일시 중지합니다. */
 /* Suspends execution for approximately TICKS timer ticks. */
-<<<<<<< HEAD
-void
-timer_sleep (int64_t ticks) {
-	int64_t start = timer_ticks ();
-
-	ASSERT (intr_get_level () == INTR_ON);
-	int n = 0;
-	while (n = timer_elapsed (start) < ticks)
-		thread_yield ();
-=======
 void timer_sleep(int64_t ticks) {
     int64_t start = timer_ticks();
 
     ASSERT(intr_get_level() == INTR_ON);
-    // while (timer_elapsed(start) < ticks)
-    //     thread_yield();
-    // if (timer_elapsed(start) < ticks)
     thread_sleep(start + ticks);
->>>>>>> 857e0ce0
 }
 
 
